import {
  ConnInfo,
  extname,
  fromFileUrl,
  RequestHandler,
  router,
  Status,
  toFileUrl,
  typeByExtension,
  walk,
} from "./deps.ts";
import { h } from "preact";
import { Manifest } from "./mod.ts";
import { Bundler } from "./bundle.ts";
import { ALIVE_URL, BUILD_ID, JS_PREFIX, REFRESH_JS_URL } from "./constants.ts";
import DefaultErrorHandler from "./default_error_page.tsx";
import {
  AppModule,
  ErrorPage,
  ErrorPageModule,
  FreshOptions,
  Handler,
  Island,
  Middleware,
  MiddlewareModule,
  MiddlewareRoute,
  RenderFunction,
  Route,
  RouteModule,
  UnknownPage,
  UnknownPageModule,
} from "./types.ts";
import { render as internalRender } from "./render.tsx";
import { ContentSecurityPolicyDirectives, SELF } from "../runtime/csp.ts";
import { ASSET_CACHE_BUST_KEY, INTERNAL_PREFIX } from "../runtime/utils.ts";
interface RouterState {
  state: Record<string, unknown>;
}

interface StaticFile {
  /** The URL to the static file on disk. */
  localUrl: URL;
  /** The path to the file as it would be in the incoming request. */
  path: string;
  /** The size of the file. */
  size: number;
  /** The content-type of the file. */
  contentType: string;
  /** Hash of the file contents. */
  etag: string;
}

export class ServerContext {
  #dev: boolean;
  #routes: Route[];
  #islands: Island[];
  #staticFiles: StaticFile[];
  #bundler: Bundler;
  #renderFn: RenderFunction;
  #middlewares: MiddlewareRoute[];
  #app: AppModule;
  #notFound: UnknownPage;
  #error: ErrorPage;

  constructor(
    routes: Route[],
    islands: Island[],
    staticFiles: StaticFile[],
    renderfn: RenderFunction,
    middlewares: MiddlewareRoute[],
    app: AppModule,
    notFound: UnknownPage,
    error: ErrorPage,
    importMapURL: URL,
  ) {
    this.#routes = routes;
    this.#islands = islands;
    this.#staticFiles = staticFiles;
    this.#renderFn = renderfn;
    this.#middlewares = middlewares;
    this.#app = app;
    this.#notFound = notFound;
    this.#error = error;
    this.#bundler = new Bundler(this.#islands, importMapURL);
    this.#dev = typeof Deno.env.get("DENO_DEPLOYMENT_ID") !== "string"; // Env var is only set in prod (on Deploy).
  }

  /**
   * Process the manifest into individual components and pages.
   */
  static async fromManifest(
    manifest: Manifest,
    opts: FreshOptions,
  ): Promise<ServerContext> {
    // Get the manifest' base URL.
    const baseUrl = new URL("./", manifest.baseUrl).href;
    const importMapURL = new URL("./import_map.json", manifest.baseUrl);

    // Extract all routes, and prepare them into the `Page` structure.
    const routes: Route[] = [];
    const islands: Island[] = [];
    const middlewares: MiddlewareRoute[] = [];
    let app: AppModule = DEFAULT_APP;
    let notFound: UnknownPage = DEFAULT_NOT_FOUND;
    let error: ErrorPage = DEFAULT_ERROR;
    for (const [self, module] of Object.entries(manifest.routes)) {
      const url = new URL(self, baseUrl).href;
      if (!url.startsWith(baseUrl + "routes")) {
        throw new TypeError("Page is not a child of the basepath.");
      }
      const path = url.substring(baseUrl.length).substring("routes".length);
      const baseRoute = path.substring(1, path.length - extname(path).length);
      const name = baseRoute.replace("/", "-");
      const isMiddleware = path.endsWith("/_middleware.tsx") ||
        path.endsWith("/_middleware.ts") || path.endsWith("/_middleware.jsx") ||
        path.endsWith("/_middleware.js");
      if (!path.startsWith("/_") && !isMiddleware) {
        const { default: component, config } = (module as RouteModule);
        let pattern = pathToPattern(baseRoute);
        if (config?.routeOverride) {
          pattern = String(config.routeOverride);
        }
        let { handler } = (module as RouteModule);
        handler ??= {};
        if (
          component &&
          typeof handler === "object" && handler.GET === undefined
        ) {
          handler.GET = (_req, { render }) => render();
        }
        const route: Route = {
          pattern,
          url,
          name,
          component,
          handler,
          csp: Boolean(config?.csp ?? false),
        };
        routes.push(route);
      } else if (isMiddleware) {
        middlewares.push({
          ...middlewarePathToPattern(baseRoute),
          ...module as MiddlewareModule,
        });
      } else if (
        path === "/_app.tsx" || path === "/_app.ts" ||
        path === "/_app.jsx" || path === "/_app.js"
      ) {
        app = module as AppModule;
      } else if (
        path === "/_404.tsx" || path === "/_404.ts" ||
        path === "/_404.jsx" || path === "/_404.js"
      ) {
        const { default: component, config } = (module as UnknownPageModule);
        let { handler } = (module as UnknownPageModule);
        if (component && handler === undefined) {
          handler = (_req, { render }) => render();
        }

        notFound = {
          pattern: pathToPattern(baseRoute),
          url,
          name,
          component,
          handler: handler ?? ((req) => router.defaultOtherHandler(req)),
          csp: Boolean(config?.csp ?? false),
        };
      } else if (
        path === "/_500.tsx" || path === "/_500.ts" ||
        path === "/_500.jsx" || path === "/_500.js"
      ) {
        const { default: component, config } = (module as ErrorPageModule);
        let { handler } = (module as ErrorPageModule);
        if (component && handler === undefined) {
          handler = (_req, { render }) => render();
        }

        error = {
          pattern: pathToPattern(baseRoute),
          url,
          name,
          component,
          handler: handler ??
            ((req, ctx) => router.defaultErrorHandler(req, ctx, ctx.error)),
          csp: Boolean(config?.csp ?? false),
        };
      }
    }
    sortRoutes(routes);
    sortRoutes(middlewares);

    for (const [self, module] of Object.entries(manifest.islands)) {
      const url = new URL(self, baseUrl).href;
      if (!url.startsWith(baseUrl)) {
        throw new TypeError("Island is not a child of the basepath.");
      }
      const path = url.substring(baseUrl.length).substring("islands".length);
      const baseRoute = path.substring(1, path.length - extname(path).length);
      const name = sanitizeIslandName(baseRoute);
      const id = name.toLowerCase();
      if (typeof module.default !== "function") {
        throw new TypeError(
          `Islands must default export a component ('${self}').`,
        );
      }
      islands.push({ id, name, url, component: module.default });
    }

    const staticFiles: StaticFile[] = [];
    try {
      const staticFolder = new URL("./static", manifest.baseUrl);
      // TODO(lucacasonato): remove the extranious Deno.readDir when
      // https://github.com/denoland/deno_std/issues/1310 is fixed.
      for await (const _ of Deno.readDir(fromFileUrl(staticFolder))) {
        // do nothing
      }
      const entires = walk(fromFileUrl(staticFolder), {
        includeFiles: true,
        includeDirs: false,
        followSymlinks: false,
      });
      const encoder = new TextEncoder();
      for await (const entry of entires) {
        const localUrl = toFileUrl(entry.path);
        const path = localUrl.href.substring(staticFolder.href.length);
        const stat = await Deno.stat(localUrl);
        const contentType = typeByExtension(extname(path)) ??
          "application/octet-stream";
        const etag = await crypto.subtle.digest(
          "SHA-1",
          encoder.encode(BUILD_ID + path),
        ).then((hash) =>
          Array.from(new Uint8Array(hash))
            .map((byte) => byte.toString(16).padStart(2, "0"))
            .join("")
        );
        const staticFile: StaticFile = {
          localUrl,
          path,
          size: stat.size,
          contentType,
          etag,
        };
        staticFiles.push(staticFile);
      }
    } catch (err) {
      if (err instanceof Deno.errors.NotFound) {
        // Do nothing.
      } else {
        throw err;
      }
    }

    return new ServerContext(
      routes,
      islands,
      staticFiles,
      opts.render ?? DEFAULT_RENDER_FN,
      middlewares,
      app,
      notFound,
      error,
      importMapURL,
    );
  }

  /**
   * This functions returns a request handler that handles all routes required
   * by fresh, including static files.
   */
  handler(): RequestHandler {
    const inner = router.router<RouterState>(...this.#handlers());
    const withMiddlewares = this.#composeMiddlewares(this.#middlewares);
    return function handler(req: Request, connInfo: ConnInfo) {
      // Redirect requests that end with a trailing slash
      // to their non-trailing slash counterpart.
      // Ex: /about/ -> /about
      const url = new URL(req.url);
      if (url.pathname.length > 1 && url.pathname.endsWith("/")) {
        url.pathname = url.pathname.slice(0, -1);
        return Response.redirect(url.href, Status.TemporaryRedirect);
      }
      return withMiddlewares(req, connInfo, inner);
    };
  }

  /**
   * Identify which middlewares should be applied for a request,
   * chain them and return a handler response
   */
  #composeMiddlewares(middlewares: MiddlewareRoute[]) {
    return (
      req: Request,
      connInfo: ConnInfo,
      inner: router.Handler<RouterState>,
    ) => {
      // identify middlewares to apply, if any.
      // middlewares should be already sorted from deepest to shallow layer
      const mws = selectMiddlewares(req.url, middlewares);

      const handlers: (() => Response | Promise<Response>)[] = [];

      const ctx = {
        next() {
          const handler = handlers.shift()!;
          return Promise.resolve(handler());
        },
        ...connInfo,
        state: {},
      };

      for (const mw of mws) {
        handlers.push(() => mw.handler(req, ctx));
      }

      handlers.push(() => inner(req, ctx));

      const handler = handlers.shift()!;
      return handler();
    };
  }

  /**
   * This function returns all routes required by fresh as an extended
   * path-to-regex, to handler mapping.
   */
  #handlers(): [
    router.Routes<RouterState>,
    router.Handler<RouterState>,
    router.ErrorHandler<RouterState>,
  ] {
    const routes: router.Routes<RouterState> = {};

    routes[`${INTERNAL_PREFIX}${JS_PREFIX}/${BUILD_ID}/:path*`] = this
      .#bundleAssetRoute();

    if (this.#dev) {
      routes[REFRESH_JS_URL] = () => {
        const js =
          `let reloading = false; const buildId = "${BUILD_ID}"; new EventSource("${ALIVE_URL}").addEventListener("message", (e) => { if (e.data !== buildId && !reloading) { reloading = true; location.reload(); } });`;
        return new Response(new TextEncoder().encode(js), {
          headers: {
            "content-type": "application/javascript; charset=utf-8",
          },
        });
      };
      routes[ALIVE_URL] = () => {
        let timerId: number | undefined = undefined;
        const body = new ReadableStream({
          start(controller) {
            controller.enqueue(`data: ${BUILD_ID}\nretry: 100\n\n`);
            timerId = setInterval(() => {
              controller.enqueue(`data: ${BUILD_ID}\n\n`);
            }, 1000);
          },
          cancel() {
            if (timerId !== undefined) {
              clearInterval(timerId);
            }
          },
        });
        return new Response(body.pipeThrough(new TextEncoderStream()), {
          headers: {
            "content-type": "text/event-stream",
          },
        });
      };
    }

    // Add the static file routes.
    // each files has 2 static routes:
    // - one serving the file at its location without a "cache bursting" mechanism
    // - one containing the BUILD_ID in the path that can be cached
    for (
      const { localUrl, path, size, contentType, etag } of this.#staticFiles
    ) {
      const route = sanitizePathToRegex(path);
      routes[`GET@${route}`] = this.#staticFileHandler(
        localUrl,
        size,
        contentType,
        etag,
      );
    }

    const genRender = <Data = undefined>(
      route: Route<Data> | UnknownPage | ErrorPage,
      status: number,
    ) => {
      const imports: string[] = [];
      if (this.#dev) {
        imports.push(REFRESH_JS_URL);
      }
      return (
        req: Request,
        params: Record<string, string>,
        error?: unknown,
      ) => {
        return async (data?: Data) => {
          if (route.component === undefined) {
            throw new Error("This page does not have a component to render.");
          }

          if (
            typeof route.component === "function" &&
            route.component.constructor.name === "AsyncFunction"
          ) {
            throw new Error(
              "Async components are not supported. Fetch data inside of a route handler, as described in the docs: https://fresh.deno.dev/docs/getting-started/fetching-data",
            );
          }

          const preloads: string[] = [];
          const resp = await internalRender({
            route,
            islands: this.#islands,
            app: this.#app,
            imports,
            preloads,
            renderFn: this.#renderFn,
            url: new URL(req.url),
            params,
            data,
            error,
          });

          const headers: Record<string, string> = {
            "content-type": "text/html; charset=utf-8",
          };

          const [body, csp] = resp;
          if (csp) {
            if (this.#dev) {
              csp.directives.connectSrc = [
                ...(csp.directives.connectSrc ?? []),
                SELF,
              ];
            }
            const directive = serializeCSPDirectives(csp.directives);
            if (csp.reportOnly) {
              headers["content-security-policy-report-only"] = directive;
            } else {
              headers["content-security-policy"] = directive;
            }
          }
          return new Response(body, { status, headers });
        };
      };
    };

    const createUnknownRender = genRender(this.#notFound, 404);

    for (const route of this.#routes) {
      const createRender = genRender(route, Status.OK);
      if (typeof route.handler === "function") {
        routes[route.pattern] = (req, ctx, params) =>
          (route.handler as Handler)(req, {
            ...ctx,
            params,
            render: createRender(req, params),
            renderNotFound: createUnknownRender(req, {}),
          });
      } else {
        for (const [method, handler] of Object.entries(route.handler)) {
          routes[`${method}@${route.pattern}`] = (req, ctx, params) =>
            handler(req, {
              ...ctx,
              params,
              render: createRender(req, params),
              renderNotFound: createUnknownRender(req, {}),
            });
        }
      }
    }

<<<<<<< HEAD
=======
    const unknownHandlerRender = genRender(this.#notFound, Status.NotFound);
>>>>>>> 58f9769b
    const unknownHandler: router.Handler<RouterState> = (
      req,
      ctx,
    ) =>
      this.#notFound.handler(
        req,
        {
          ...ctx,
          render: createUnknownRender(req, {}),
        },
      );

    const errorHandlerRender = genRender(
      this.#error,
      Status.InternalServerError,
    );
    const errorHandler: router.ErrorHandler<RouterState> = (
      req,
      ctx,
      error,
    ) => {
      console.error(
        "%cAn error occurred during route handling or page rendering.",
        "color:red",
        error,
      );
      return this.#error.handler(
        req,
        {
          ...ctx,
          error,
          render: errorHandlerRender(req, {}, error),
        },
      );
    };

    return [routes, unknownHandler, errorHandler];
  }

  #staticFileHandler(
    localUrl: URL,
    size: number,
    contentType: string,
    etag: string,
  ): router.MatchHandler {
    return async (req: Request) => {
      const url = new URL(req.url);
      const key = url.searchParams.get(ASSET_CACHE_BUST_KEY);
      if (key !== null && BUILD_ID !== key) {
        url.searchParams.delete(ASSET_CACHE_BUST_KEY);
        const location = url.pathname + url.search;
        return new Response("", {
          status: 307,
          headers: {
            "content-type": "text/plain",
            location,
          },
        });
      }
      const headers = new Headers({
        "content-type": contentType,
        etag,
        vary: "If-None-Match",
      });
      if (key !== null) {
        headers.set("Cache-Control", "public, max-age=31536000, immutable");
      }
      const ifNoneMatch = req.headers.get("if-none-match");
      if (ifNoneMatch === etag || ifNoneMatch === "W/" + etag) {
        return new Response(null, { status: 304, headers });
      } else {
        const file = await Deno.open(localUrl);
        headers.set("content-length", String(size));
        return new Response(file.readable, { headers });
      }
    };
  }

  /**
   * Returns a router that contains all fresh routes. Should be mounted at
   * constants.INTERNAL_PREFIX
   */
  #bundleAssetRoute = (): router.MatchHandler => {
    return async (_req, _ctx, params) => {
      const path = `/${params.path}`;
      const file = await this.#bundler.get(path);
      let res;
      if (file) {
        const headers = new Headers({
          "Cache-Control": "public, max-age=604800, immutable",
        });

        const contentType = typeByExtension(extname(path));
        if (contentType) {
          headers.set("Content-Type", contentType);
        }

        res = new Response(file, {
          status: 200,
          headers,
        });
      }

      return res ?? new Response(null, {
        status: 404,
      });
    };
  };
}

const DEFAULT_RENDER_FN: RenderFunction = (_ctx, render) => {
  render();
};

const DEFAULT_APP: AppModule = {
  default: ({ Component }) => h(Component, {}),
};

const DEFAULT_NOT_FOUND: UnknownPage = {
  pattern: "",
  url: "",
  name: "_404",
  handler: (req) => router.defaultOtherHandler(req),
  csp: false,
};

const DEFAULT_ERROR: ErrorPage = {
  pattern: "",
  url: "",
  name: "_500",
  component: DefaultErrorHandler,
  handler: (_req, ctx) => ctx.render(),
  csp: false,
};

/**
 * Return a list of middlewares that needs to be applied for request url
 * @param url the request url
 * @param middlewares Array of middlewares handlers and their routes as path-to-regexp style
 */
export function selectMiddlewares(url: string, middlewares: MiddlewareRoute[]) {
  const selectedMws: Middleware[] = [];
  const reqURL = new URL(url);

  for (const { compiledPattern, handler } of middlewares) {
    const res = compiledPattern.exec(reqURL);
    if (res) {
      selectedMws.push({ handler });
    }
  }

  return selectedMws;
}

/**
 * Sort pages by their relative routing priority, based on the parts in the
 * route matcher
 */
function sortRoutes<T extends { pattern: string }>(routes: T[]) {
  routes.sort((a, b) => {
    const partsA = a.pattern.split("/");
    const partsB = b.pattern.split("/");
    for (let i = 0; i < Math.max(partsA.length, partsB.length); i++) {
      const partA = partsA[i];
      const partB = partsB[i];
      if (partA === undefined) return -1;
      if (partB === undefined) return 1;
      if (partA === partB) continue;
      const priorityA = partA.startsWith(":") ? partA.endsWith("*") ? 0 : 1 : 2;
      const priorityB = partB.startsWith(":") ? partB.endsWith("*") ? 0 : 1 : 2;
      return Math.max(Math.min(priorityB - priorityA, 1), -1);
    }
    return 0;
  });
}

/** Transform a filesystem URL path to a `path-to-regex` style matcher. */
function pathToPattern(path: string): string {
  const parts = path.split("/");
  if (parts[parts.length - 1] === "index") {
    parts.pop();
  }
  const route = "/" + parts
    .map((part) => {
      if (part.startsWith("[...") && part.endsWith("]")) {
        return `:${part.slice(4, part.length - 1)}*`;
      }
      if (part.startsWith("[") && part.endsWith("]")) {
        return `:${part.slice(1, part.length - 1)}`;
      }
      return part;
    })
    .join("/");
  return route;
}

// Normalize a path for use in a URL. Returns null if the path is unparsable.
export function normalizeURLPath(path: string): string | null {
  try {
    const pathUrl = new URL("file:///");
    pathUrl.pathname = path;
    return pathUrl.pathname;
  } catch {
    return null;
  }
}

function sanitizePathToRegex(path: string): string {
  return path
    .replaceAll("\*", "\\*")
    .replaceAll("\+", "\\+")
    .replaceAll("\?", "\\?")
    .replaceAll("\{", "\\{")
    .replaceAll("\}", "\\}")
    .replaceAll("\(", "\\(")
    .replaceAll("\)", "\\)")
    .replaceAll("\:", "\\:");
}

function toPascalCase(text: string): string {
  return text.replace(
    /(^\w|-\w)/g,
    (substring) => substring.replace(/-/, "").toUpperCase(),
  );
}

function sanitizeIslandName(name: string): string {
  const fileName = name.replace("/", "");
  return toPascalCase(fileName);
}

function serializeCSPDirectives(csp: ContentSecurityPolicyDirectives): string {
  return Object.entries(csp)
    .filter(([_key, value]) => value !== undefined)
    .map(([k, v]: [string, string | string[]]) => {
      // Turn camel case into snake case.
      const key = k.replace(/[A-Z]/g, (m) => `-${m.toLowerCase()}`);
      const value = Array.isArray(v) ? v.join(" ") : v;
      return `${key} ${value}`;
    })
    .join("; ");
}

export function middlewarePathToPattern(baseRoute: string) {
  baseRoute = baseRoute.slice(0, -"_middleware".length);
  let pattern = pathToPattern(baseRoute);
  if (pattern.endsWith("/")) {
    pattern = pattern.slice(0, -1) + "{/*}?";
  }
  const compiledPattern = new URLPattern({ pathname: pattern });
  return { pattern, compiledPattern };
}<|MERGE_RESOLUTION|>--- conflicted
+++ resolved
@@ -448,7 +448,7 @@
       };
     };
 
-    const createUnknownRender = genRender(this.#notFound, 404);
+    const createUnknownRender = genRender(this.#notFound, Status.NotFound);
 
     for (const route of this.#routes) {
       const createRender = genRender(route, Status.OK);
@@ -473,10 +473,6 @@
       }
     }
 
-<<<<<<< HEAD
-=======
-    const unknownHandlerRender = genRender(this.#notFound, Status.NotFound);
->>>>>>> 58f9769b
     const unknownHandler: router.Handler<RouterState> = (
       req,
       ctx,
