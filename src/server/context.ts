import {
  ConnInfo,
  extname,
  fromFileUrl,
  mediaTypeLookup,
  RequestHandler,
  router,
  toFileUrl,
  walk,
} from "./deps.ts";
import { Manifest } from "./mod.ts";
import { Bundler } from "./bundle.ts";
import { ALIVE_URL, BUILD_ID, JS_PREFIX, REFRESH_JS_URL } from "./constants.ts";
import DefaultErrorHandler from "./default_error_page.tsx";
import {
  AppModule,
  ErrorPage,
  ErrorPageModule,
  Handler,
  Island,
  Middleware,
  MiddlewareModule,
  MiddlewareRoute,
  Page,
  PageModule,
  Renderer,
  RendererModule,
  UnknownPage,
  UnknownPageModule,
} from "./types.ts";
import { render as internalRender } from "./render.tsx";
import { ContentSecurityPolicyDirectives, SELF } from "../runtime/csp.ts";
import { h } from "../runtime/deps.ts";
<<<<<<< HEAD
import { defaultUnknownMethodHandler } from "./crux-router.ts";
=======
import { asset, INTERNAL_PREFIX } from "../runtime/utils.ts";
>>>>>>> 64e6a7b4

interface StaticFile {
  /** The URL to the static file on disk. */
  localUrl: URL;
  /** The path to the file as it would be in the incoming request. */
  path: string;
  /** The size of the file. */
  size: number;
  /** The content-type of the file. */
  contentType: string;
  /** Hash of the file contents. */
  etag: string;
}

export class ServerContext {
  #dev: boolean;
  #pages: Page[];
  #islands: Island[];
  #staticFiles: StaticFile[];
  #bundler: Bundler;
  #renderer: Renderer;
  #middlewares: MiddlewareRoute[];
  #app: AppModule;
  #notFound: UnknownPage;
  #error: ErrorPage;

  constructor(
    pages: Page[],
    islands: Island[],
    staticFiles: StaticFile[],
    renderer: Renderer,
    middlewares: MiddlewareRoute[],
    app: AppModule,
    notFound: UnknownPage,
    error: ErrorPage,
  ) {
    this.#pages = pages;
    this.#islands = islands;
    this.#staticFiles = staticFiles;
    this.#renderer = renderer;
    this.#middlewares = middlewares;
    this.#app = app;
    this.#notFound = notFound;
    this.#error = error;
    this.#bundler = new Bundler(this.#islands);
    this.#dev = typeof Deno.env.get("DENO_DEPLOYMENT_ID") !== "string"; // Env var is only set in prod (on Deploy).
  }

  /**
   * Process the manifest into individual components and pages.
   */
  static async fromManifest(manifest: Manifest): Promise<ServerContext> {
    // Get the manifest' base URL.
    const baseUrl = new URL("./", manifest.baseUrl).href;

    // Extract all routes, and prepare them into the `Page` structure.
    const pages: Page[] = [];
    const islands: Island[] = [];
    let renderer: Renderer = DEFAULT_RENDERER;
    const middlewares: MiddlewareRoute[] = [];
    let app: AppModule = DEFAULT_APP;
    let notFound: UnknownPage = DEFAULT_NOT_FOUND;
    let error: ErrorPage = DEFAULT_ERROR;
    for (const [self, module] of Object.entries(manifest.routes)) {
      const url = new URL(self, baseUrl).href;
      if (!url.startsWith(baseUrl)) {
        throw new TypeError("Page is not a child of the basepath.");
      }
      const path = url.substring(baseUrl.length).substring("routes".length);
      const baseRoute = path.substring(1, path.length - extname(path).length);
      const name = baseRoute.replace("/", "-");
      if (!path.startsWith("/_")) {
        const { default: component, config } = (module as PageModule);
        let route = pathToRoute(baseRoute);
        if (config?.routeOverride) {
          route = String(config.routeOverride);
        }
        let { handler } = (module as PageModule);
        handler ??= {};
        if (
          component &&
          typeof handler === "object" && handler.GET === undefined
        ) {
          handler.GET = (_req, { render }) => render();
        }
        const page: Page = {
          route,
          url,
          name,
          component,
          handler,
          csp: Boolean(config?.csp ?? false),
        };
        pages.push(page);
      } else if (
        path === "/_render.tsx" || path === "/_render.ts" ||
        path === "/_render.jsx" || path === "/_render.js"
      ) {
        renderer = module as RendererModule;
      } else if (
        path.endsWith("/_middleware.tsx") || path.endsWith("/_middleware.ts") ||
        path.endsWith("/_middleware.jsx") || path.endsWith("/_middleware.js")
      ) {
        const route = pathToRoute(baseRoute);
        middlewares.push({ route , ...module as MiddlewareModule });
      } else if (
        path === "/_app.tsx" || path === "/_app.ts" ||
        path === "/_app.jsx" || path === "/_app.js"
      ) {
        app = module as AppModule;
      } else if (
        path === "/_404.tsx" || path === "/_404.ts" ||
        path === "/_404.jsx" || path === "/_404.js"
      ) {
        const { default: component, config } = (module as UnknownPageModule);
        let { handler } = (module as UnknownPageModule);
        if (component && handler === undefined) {
          handler = (_req, { render }) => render();
        }

        notFound = {
          route: pathToRoute(baseRoute),
          url,
          name,
          component,
          handler: handler ?? ((req) => router.defaultOtherHandler(req)),
          csp: Boolean(config?.csp ?? false),
        };
      } else if (
        path === "/_500.tsx" || path === "/_500.ts" ||
        path === "/_500.jsx" || path === "/_500.js"
      ) {
        const { default: component, config } = (module as ErrorPageModule);
        let { handler } = (module as ErrorPageModule);
        if (component && handler === undefined) {
          handler = (_req, { render }) => render();
        }

        error = {
          route: pathToRoute(baseRoute),
          url,
          name,
          component,
          handler: handler ??
            ((req, ctx) => router.defaultErrorHandler(req, ctx, ctx.error)),
          csp: Boolean(config?.csp ?? false),
        };
      }
    }
    sortRoutes(pages);

    for (const [self, module] of Object.entries(manifest.islands)) {
      const url = new URL(self, baseUrl).href;
      if (!url.startsWith(baseUrl)) {
        throw new TypeError("Page is not a child of the basepath.");
      }
      const path = url.substring(baseUrl.length).substring("islands".length);
      const baseRoute = path.substring(1, path.length - extname(path).length);
      const name = baseRoute.replace("/", "");
      const id = name.toLowerCase();
      islands.push({ id, name, url, component: module.default });
    }

    const staticFiles: StaticFile[] = [];
    try {
      const staticFolder = new URL("./static", manifest.baseUrl);
      // TODO(lucacasonato): remove the extranious Deno.readDir when
      // https://github.com/denoland/deno_std/issues/1310 is fixed.
      for await (const _ of Deno.readDir(fromFileUrl(staticFolder))) {
        // do nothing
      }
      const entires = walk(fromFileUrl(staticFolder), {
        includeFiles: true,
        includeDirs: false,
        followSymlinks: false,
      });
      const encoder = new TextEncoder();
      for await (const entry of entires) {
        const localUrl = toFileUrl(entry.path);
        const path = localUrl.href.substring(staticFolder.href.length);
        const stat = await Deno.stat(localUrl);
        const contentType = mediaTypeLookup(extname(path)) ??
          "application/octet-stream";
        const etag = await crypto.subtle.digest(
          "SHA-1",
          encoder.encode(BUILD_ID + path),
        ).then((hash) =>
          Array.from(new Uint8Array(hash))
            .map((byte) => byte.toString(16).padStart(2, "0"))
            .join("")
        );
        const staticFile: StaticFile = {
          localUrl,
          path,
          size: stat.size,
          contentType,
          etag,
        };
        staticFiles.push(staticFile);
      }
    } catch (err) {
      if (err instanceof Deno.errors.NotFound) {
        // Do nothing.
      } else {
        throw err;
      }
    }
    return new ServerContext(
      pages,
      islands,
      staticFiles,
      renderer,
      middlewares,
      app,
      notFound,
      error,
    );
  }


  applyMiddl(middlewares: MiddlewareRoute[]) {
    return (req: Request, connInfo: ConnInfo, inner: router.Handler) => {
    // identify middlewares to apply if any, with their depth level
    const middlewaresToApply: [number, Middleware][] = [];
    const reqURL = new URL(req.url);
    if (middlewares) {
      for (const [path, middlewareHandler] of Object.entries(middlewares)) {
        if (reqURL.pathname.startsWith(path)){
          middlewaresToApply.push([path.split('/').length, middlewareHandler])
        }
      }
    }
    // sort middlewares to apply by their depth
    middlewaresToApply.sort((a, b) => b[0] - a[0]) 

    // const handle = (state: Record<string, unknown> = {}) => Promise.resolve(inner(req, connInfo, state));
    // return middleware.handler(req, { handle, ...connInfo });
    
    // // apply the middlewares
    // const withMidlewares = (handler: MatchHandler, req: Request, connInfo: ConnInfo, state: Record<string, unknown>): Response | Promise<Response> => {
    //   // const state1 = state
    //   // const middlewareMain = 
      if (middlewaresToApply.length === 0) {
        return inner(req, connInfo, {})
      } 
      
      let res: Response | Promise<Response>
      for (let i = 0; i < middlewaresToApply.length - 1 ; i++) {
        const inner = middlewaresToApply[i-1][1]
        // @ts-ignore dd
        const handle = (state: Record<string, unknown> = {}) => Promise.resolve(inner.handler(req, { handle, ...connInfo, state }));
        // @ts-ignore dd
        res = middlewaresToApply[i][1].handler(req, { handle, ...connInfo, state })
      }
      return res!;
    //}
    }
  }

  /**
   * This functions returns a request handler that handles all routes required
   * by fresh, including static files.
   */
  handler(): RequestHandler {
    const inner = router.router(...this.#routes());
    const md = this.applyMiddl(this.#middlewares);
    return function handler(req: Request, connInfo: ConnInfo) {
      // Redirect requests that end with a trailing slash
      // to their non-trailing slash counterpart.
      // Ex: /about/ -> /about
      const url = new URL(req.url);
      if (url.pathname.length > 1 && url.pathname.endsWith("/")) {
        url.pathname = url.pathname.slice(0, -1);
        return Response.redirect(url.href, 307);
      }
      return md(req, connInfo, inner);
    };
  }

  /**
   * This function returns all routes required by fresh as an extended
   * path-to-regex, to handler mapping.
   */
  #routes(): [router.Routes, RequestHandler, router.ErrorHandler] {
    const routes: router.Routes = {};

    routes[`${INTERNAL_PREFIX}${JS_PREFIX}/${BUILD_ID}/:path*`] = this
      .#bundleAssetRoute();

    if (this.#dev) {
      routes[REFRESH_JS_URL] = () => {
        const js =
          `const buildId = "${BUILD_ID}"; new EventSource("${ALIVE_URL}").addEventListener("message", (e) => { if (e.data !== buildId) { location.reload(); } });`;
        return new Response(new TextEncoder().encode(js), {
          headers: {
            "content-type": "application/javascript; charset=utf-8",
          },
        });
      };
      routes[ALIVE_URL] = () => {
        let timerId: number | undefined = undefined;
        const body = new ReadableStream({
          start(controller) {
            controller.enqueue(`data: ${BUILD_ID}\nretry: 100\n\n`);
            timerId = setInterval(() => {
              controller.enqueue(`data: ${BUILD_ID}\n\n`);
            }, 1000);
          },
          cancel() {
            if (timerId !== undefined) {
              clearInterval(timerId);
            }
          },
        });
        return new Response(body.pipeThrough(new TextEncoderStream()), {
          headers: {
            "content-type": "text/event-stream",
          },
        });
      };
    }

    // Add the static file routes.
    // each files has 2 static routes:
    // - one serving the file at its location without a "cache bursting" mechanism
    // - one containing the BUILD_ID in the path that can be cached
    for (
      const { localUrl, path, size, contentType, etag } of this.#staticFiles
    ) {
      const route = sanitizePathToRegex(path);
      routes[`GET@${route}`] = this.#staticFileHandler(
        localUrl,
        size,
        contentType,
        etag,
      );

      const hashedRoute = sanitizePathToRegex(asset(path));
      routes[`GET@${hashedRoute}`] = this.#staticFileHandler(
        localUrl,
        size,
        contentType,
        etag,
        true,
      );
    }

    const genRender = <Data = undefined>(
      page: Page<Data> | UnknownPage | ErrorPage,
      status: number,
    ) => {
      const imports: string[] = [];
      if (this.#dev) {
        imports.push(REFRESH_JS_URL);
      }
      return (
        req: Request,
        params: Record<string, string>,
        error?: unknown,
      ) => {
        return (data?: Data) => {
          if (page.component === undefined) {
            throw new Error("This page does not have a component to render.");
          }
          const preloads: string[] = [];
          const resp = internalRender({
            page,
            islands: this.#islands,
            app: this.#app,
            imports,
            preloads,
            renderer: this.#renderer,
            url: new URL(req.url),
            params,
            data,
            error,
          });

          const headers: Record<string, string> = {
            "content-type": "text/html; charset=utf-8",
          };

          const [body, csp] = resp;
          if (csp) {
            if (this.#dev) {
              csp.directives.connectSrc = [
                ...(csp.directives.connectSrc ?? []),
                SELF,
              ];
            }
            const directive = serializeCSPDirectives(csp.directives);
            if (csp.reportOnly) {
              headers["content-security-policy-report-only"] = directive;
            } else {
              headers["content-security-policy"] = directive;
            }
          }
          return new Response(body, { status, headers });
        };
      };
    };

    const middlewares: router.Middlewares = {};
    for (const middelware of this.#middlewares) {
      middlewares[middelware.route] = middelware
    }
    
    for (const page of this.#pages) {
      const createRender = genRender(page, 200);
      if (typeof page.handler === "function") {
        routes[page.route] = (req, connInfo, state, params) =>
          (page.handler as Handler)(req, {
            ...connInfo,
            state,
            params,
            render: createRender(req, params),
          });
      } else {
        for (const [method, handler] of Object.entries(page.handler)) {
          routes[`${method}@${page.route}`] = (req, connInfo, state, params) =>
            handler(req, {
              ...connInfo,
              state,
              params,
              render: createRender(req, params),
            });
        }
      }
    }

    const unknownHandlerRender = genRender(this.#notFound, 404);
    const unknownHandler = (req: Request, connInfo: ConnInfo) =>
      this.#notFound.handler(
        req,
        {
          ...connInfo,
          render: unknownHandlerRender(req, {}),
        },
      );

    const errorHandlerRender = genRender(this.#error, 500);
    const errorHandler = (req: Request, connInfo: ConnInfo, error: unknown) => {
      console.error(
        "%cAn error occured during route handling or page rendering.",
        "color:red",
        error,
      );
      return this.#error.handler(
        req,
        {
          ...connInfo,
          error,
          render: errorHandlerRender(req, {}, error),
        },
      );
    };

    return [routes, unknownHandler, errorHandler];
  }

  #staticFileHandler(
    localUrl: URL,
    size: number,
    contentType: string,
    etag: string,
    isCacheable?: boolean,
  ): router.MatchHandler {
    return async (req: Request) => {
      if (req.headers.get("if-none-match") === etag) {
        return new Response(null, { status: 304 });
      } else {
        const resp = await fetch(localUrl);
        const headers = new Headers({
          "content-type": contentType,
          "content-length": String(size),
          "etag": etag,
        });

        if (isCacheable) {
          headers.set("Cache-Control", "public, max-age=31536000, immutable");
        }

        return new Response(resp.body, {
          headers,
        });
      }
    };
  }

  /**
   * Returns a router that contains all fresh routes. Should be mounted at
   * constants.INTERNAL_PREFIX
   */
  #bundleAssetRoute = (): router.MatchHandler => {
    return async (_req, _connInfo, _state, params) => {
      const path = `/${params.path}`;
      const file = await this.#bundler.get(path);
      let res;
      if (file) {
        const headers = new Headers({
          "Cache-Control": "public, max-age=604800, immutable",
        });

        const contentType = mediaTypeLookup(path);
        if (contentType) {
          headers.set("Content-Type", contentType);
        }

        res = new Response(file, {
          status: 200,
          headers,
        });
      }

      return res ?? new Response(null, {
        status: 404,
      });
    };
  };
}

const DEFAULT_RENDERER: Renderer = {
  render(_ctx, render) {
    render();
  },
};

const DEFAULT_MIDDLEWARE: Middleware = {
  handler: (_, ctx) => ctx.handle(),
};

const DEFAULT_APP: AppModule = {
  default: ({ Component }) => h(Component, {}),
};

const DEFAULT_NOT_FOUND: UnknownPage = {
  route: "",
  url: "",
  name: "_404",
  handler: (req) => router.defaultOtherHandler(req),
  csp: false,
};

const DEFAULT_ERROR: ErrorPage = {
  route: "",
  url: "",
  name: "_500",
  component: DefaultErrorHandler,
  handler: (_req, ctx) => ctx.render(),
  csp: false,
};

/**
 * Sort pages by their relative routing priority, based on the parts in the
 * route matcher
 */
function sortRoutes<T extends { route: string }>(routes: T[]) {
  routes.sort((a, b) => {
    const partsA = a.route.split("/");
    const partsB = b.route.split("/");
    for (let i = 0; i < Math.max(partsA.length, partsB.length); i++) {
      const partA = partsA[i];
      const partB = partsB[i];
      if (partA === undefined) return -1;
      if (partB === undefined) return 1;
      if (partA === partB) continue;
      const priorityA = partA.startsWith(":") ? partA.endsWith("*") ? 0 : 1 : 2;
      const priorityB = partB.startsWith(":") ? partB.endsWith("*") ? 0 : 1 : 2;
      return Math.max(Math.min(priorityB - priorityA, 1), -1);
    }
    return 0;
  });
}

/** Transform a filesystem URL path to a `path-to-regex` style matcher. */
function pathToRoute(path: string): string {
  const parts = path.split("/");
  if (parts[parts.length - 1] === "index") {
    parts.pop();
  }
  const route = "/" + parts
    .map((part) => {
      if (part.startsWith("[...") && part.endsWith("]")) {
        return `:${part.slice(4, part.length - 1)}*`;
      }
      if (part.startsWith("[") && part.endsWith("]")) {
        return `:${part.slice(1, part.length - 1)}`;
      }
      return part;
    })
    .join("/");
  return route;
}

// Normalize a path for use in a URL. Returns null if the path is unparsable.
export function normalizeURLPath(path: string): string | null {
  try {
    const pathUrl = new URL("file:///");
    pathUrl.pathname = path;
    return pathUrl.pathname;
  } catch {
    return null;
  }
}

function sanitizePathToRegex(path: string): string {
  return path
    .replaceAll("\*", "\\*")
    .replaceAll("\+", "\\+")
    .replaceAll("\?", "\\?")
    .replaceAll("\{", "\\{")
    .replaceAll("\}", "\\}")
    .replaceAll("\(", "\\(")
    .replaceAll("\)", "\\)")
    .replaceAll("\:", "\\:");
}

function serializeCSPDirectives(csp: ContentSecurityPolicyDirectives): string {
  return Object.entries(csp)
    .filter(([_key, value]) => value !== undefined)
    .map(([k, v]: [string, string | string[]]) => {
      // Turn camel case into snake case.
      const key = k.replace(/[A-Z]/g, (m) => `-${m.toLowerCase()}`);
      const value = Array.isArray(v) ? v.join(" ") : v;
      return `${key} ${value}`;
    })
    .join("; ");
}<|MERGE_RESOLUTION|>--- conflicted
+++ resolved
@@ -10,7 +10,14 @@
 } from "./deps.ts";
 import { Manifest } from "./mod.ts";
 import { Bundler } from "./bundle.ts";
-import { ALIVE_URL, BUILD_ID, JS_PREFIX, REFRESH_JS_URL } from "./constants.ts";
+import {
+  ALIVE_URL,
+  BUILD_ID,
+  INTERNAL_PREFIX,
+  JS_PREFIX,
+  REFRESH_JS_URL,
+} from "./constants.ts";
+
 import DefaultErrorHandler from "./default_error_page.tsx";
 import {
   AppModule,
@@ -31,11 +38,7 @@
 import { render as internalRender } from "./render.tsx";
 import { ContentSecurityPolicyDirectives, SELF } from "../runtime/csp.ts";
 import { h } from "../runtime/deps.ts";
-<<<<<<< HEAD
-import { defaultUnknownMethodHandler } from "./crux-router.ts";
-=======
 import { asset, INTERNAL_PREFIX } from "../runtime/utils.ts";
->>>>>>> 64e6a7b4
 
 interface StaticFile {
   /** The URL to the static file on disk. */
