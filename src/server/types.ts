import { ComponentType } from "../runtime/deps.ts";
import { ConnInfo, router } from "./deps.ts";
import {
  AppProps,
  ErrorPageProps,
  PageConfig,
  PageProps,
  UnknownPageProps,
} from "../runtime/types.ts";
import { RenderContext, RenderFn } from "./render.tsx";

export interface TState {
  state: Record<string, unknown>;
}

export interface PageModule {
  default?: ComponentType<PageProps>;
  // deno-lint-ignore no-explicit-any
  handler?: Handler<any, any> | Handlers<any, any>;
  config?: PageConfig;
}

export interface UnknownPageModule {
  default?: ComponentType<UnknownPageProps>;
  handler?: UnknownHandler;
  config?: PageConfig;
}

export interface ErrorPageModule {
  default?: ComponentType<ErrorPageProps>;
  handler?: ErrorHandler;
  config?: PageConfig;
}

export interface IslandModule {
  // deno-lint-ignore no-explicit-any
  default: ComponentType<any>;
}

export interface HandlerContext<T = unknown, TState = Record<string, unknown>>
  extends ConnInfo {
  params: Record<string, string>;
<<<<<<< HEAD
  render: (data?: T) => Response;
  state: TState;
}

export interface UnknownHandlerContext<TState = Record<string, unknown>>
  extends ConnInfo {
  render: () => Response;
  state: TState;
=======
  render: (data?: T) => Response | Promise<Response>;
}

export interface UnknownHandlerContext extends ConnInfo {
  render: () => Response | Promise<Response>;
>>>>>>> bb9fa4a0
}

export interface ErrorHandlerContext<TState = Record<string, unknown>>
  extends ConnInfo {
  error: unknown;
<<<<<<< HEAD
  render: () => Response;
  state: TState;
=======
  render: () => Response | Promise<Response>;
>>>>>>> bb9fa4a0
}

export interface MiddlewareHandlerContext<TState = Record<string, unknown>>
  extends ConnInfo {
  next: () => Promise<Response>;
  state: TState;
}

// deno-lint-ignore no-explicit-any
export type Handler<T = any, TState = Record<string, unknown>> = (
  req: Request,
  ctx: HandlerContext<T, TState>,
) => Response | Promise<Response>;
export type UnknownHandler = (
  req: Request,
  ctx: UnknownHandlerContext,
) => Response | Promise<Response>;
export type ErrorHandler = (
  req: Request,
  ctx: ErrorHandlerContext,
) => Response | Promise<Response>;

// deno-lint-ignore no-explicit-any
export type Handlers<T = any, TState = Record<string, unknown>> = {
  [K in typeof router.METHODS[number]]?: Handler<T, TState>;
};

// deno-lint-ignore no-explicit-any
export interface Page<Data = any> {
  route: string;
  url: string;
  name: string;
  component?: ComponentType<PageProps<Data>>;
  handler: Handler<Data> | Handlers<Data>;
  csp: boolean;
}

export interface UnknownPage {
  route: string;
  url: string;
  name: string;
  component?: ComponentType<UnknownPageProps>;
  handler: UnknownHandler;
  csp: boolean;
}

export interface ErrorPage {
  route: string;
  url: string;
  name: string;
  component?: ComponentType<ErrorPageProps>;
  handler: ErrorHandler;
  csp: boolean;
}

export interface RendererModule {
  render(ctx: RenderContext, render: RenderFn): void | Promise<void>;
}

export interface Renderer {
  render(ctx: RenderContext, render: RenderFn): void | Promise<void>;
}

// deno-lint-ignore no-explicit-any
export interface MiddlewareModule<TState = any> {
  handler(
    req: Request,
    ctx: MiddlewareHandlerContext<TState>,
  ): Response | Promise<Response>;
}

export interface Middleware<TState = Record<string, unknown>> {
  handler(
    req: Request,
    ctx: MiddlewareHandlerContext<TState>,
  ): Response | Promise<Response>;
}

export interface MiddlewareRoute extends Middleware {
  /**
   * path-to-regexp style url path
   */
  route: string;
  /**
   * URLPattern of the route
   */
  // deno-lint-ignore no-explicit-any
  pattern: any;
}

export interface AppModule {
  default: ComponentType<AppProps>;
}

export interface Island {
  id: string;
  name: string;
  url: string;
  component: ComponentType<unknown>;
}<|MERGE_RESOLUTION|>--- conflicted
+++ resolved
@@ -40,33 +40,21 @@
 export interface HandlerContext<T = unknown, TState = Record<string, unknown>>
   extends ConnInfo {
   params: Record<string, string>;
-<<<<<<< HEAD
-  render: (data?: T) => Response;
+  render: (data?: T) => Response | Promise<Response>;
   state: TState;
 }
 
 export interface UnknownHandlerContext<TState = Record<string, unknown>>
   extends ConnInfo {
-  render: () => Response;
+  render: () => Response | Promise<Response>;
   state: TState;
-=======
-  render: (data?: T) => Response | Promise<Response>;
-}
-
-export interface UnknownHandlerContext extends ConnInfo {
-  render: () => Response | Promise<Response>;
->>>>>>> bb9fa4a0
 }
 
 export interface ErrorHandlerContext<TState = Record<string, unknown>>
   extends ConnInfo {
   error: unknown;
-<<<<<<< HEAD
-  render: () => Response;
+  render: () => Response | Promise<Response>;
   state: TState;
-=======
-  render: () => Response | Promise<Response>;
->>>>>>> bb9fa4a0
 }
 
 export interface MiddlewareHandlerContext<TState = Record<string, unknown>>
