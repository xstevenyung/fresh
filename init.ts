import { join, parse, resolve } from "./src/dev/deps.ts";
import { error } from "./src/dev/error.ts";
import { collect, ensureMinDenoVersion, generate } from "./src/dev/mod.ts";
import { freshImports, twindImports } from "./src/dev/imports.ts";

ensureMinDenoVersion();

const help = `fresh-init

Initialize a new Fresh project. This will create all the necessary files for a
new project.

To generate a project in the './foobar' subdirectory:
  fresh-init ./foobar

To generate a project in the current directory:
  fresh-init .

USAGE:
    fresh-init <DIRECTORY>

OPTIONS:
    --force   Overwrite existing files
    --twind   Setup project to use 'twind' for styling
    --vscode  Setup project for VSCode
`;

const CONFIRM_EMPTY_MESSAGE =
  "The target directory is not empty (files could get overwritten). Do you want to continue anyway?";

const USE_TWIND_MESSAGE =
  "Fresh has built in support for styling using Tailwind CSS. Do you want to use this?";

const USE_VSCODE_MESSAGE = "Do you use VS Code?";

const flags = parse(Deno.args, {
  boolean: ["force", "twind", "vscode"],
  default: { "force": null, "twind": null, "vscode": null },
});

if (flags._.length !== 1) {
  error(help);
}

console.log(
  `\n%c  🍋 Fresh: the next-gen web framework.  %c\n`,
  "background-color: #86efac; color: black; font-weight: bold",
  "",
);

const unresolvedDirectory = Deno.args[0];
const resolvedDirectory = resolve(unresolvedDirectory);

try {
  const dir = [...Deno.readDirSync(resolvedDirectory)];
  const isEmpty = dir.length === 0 ||
    dir.length === 1 && dir[0].name === ".git";
  if (
    !isEmpty &&
    !(flags.force === null ? confirm(CONFIRM_EMPTY_MESSAGE) : flags.force)
  ) {
    error("Directory is not empty.");
  }
} catch (err) {
  if (!(err instanceof Deno.errors.NotFound)) {
    throw err;
  }
}
console.log("%cLet's set up your new Fresh project.\n", "font-weight: bold");

const useTwind = flags.twind === null
  ? confirm(USE_TWIND_MESSAGE)
  : flags.twind;

const useVSCode = flags.vscode === null
  ? confirm(USE_VSCODE_MESSAGE)
  : flags.vscode;

await Deno.mkdir(join(resolvedDirectory, "routes", "api"), { recursive: true });
await Deno.mkdir(join(resolvedDirectory, "islands"), { recursive: true });
await Deno.mkdir(join(resolvedDirectory, "static"), { recursive: true });
await Deno.mkdir(join(resolvedDirectory, "components"), { recursive: true });
if (useVSCode) {
  await Deno.mkdir(join(resolvedDirectory, ".vscode"), { recursive: true });
}

<<<<<<< HEAD
const importMap = {
  "imports": {
    "@/": "./",
    "$fresh/": new URL("./", import.meta.url).href,
    "preact": "https://esm.sh/preact@10.10.0",
    "preact/": "https://esm.sh/preact@10.10.0/",
    "preact-render-to-string":
      "https://esm.sh/preact-render-to-string@5.2.1?external=preact",
  } as Record<string, string>,
};
if (useTwind) {
  importMap.imports["@twind"] = "./utils/twind.ts";
  importMap.imports["twind"] = "https://esm.sh/twind@0.16.17";
  importMap.imports["twind/"] = "https://esm.sh/twind@0.16.17/";
}
=======
const importMap = { imports: {} as Record<string, string> };
freshImports(importMap.imports);
if (useTwind) twindImports(importMap.imports);
>>>>>>> 6077d777
const IMPORT_MAP_JSON = JSON.stringify(importMap, null, 2) + "\n";
await Deno.writeTextFile(
  join(resolvedDirectory, "import_map.json"),
  IMPORT_MAP_JSON,
);

<<<<<<< HEAD
let ROUTES_INDEX_TSX = `/** @jsx h */
import { h } from "preact";\n`;
if (useTwind) ROUTES_INDEX_TSX += `import { tw } from "@twind";\n`;
ROUTES_INDEX_TSX += `import Counter from "@/islands/Counter.tsx";
=======
const ROUTES_INDEX_TSX = `import Counter from "../islands/Counter.tsx";
>>>>>>> 6077d777

export default function Home() {
  return (
    <div${useTwind ? ` class="p-4 mx-auto max-w-screen-md"` : ""}>
      <img
        src="/logo.svg"
        ${useTwind ? `class="w-32 h-32"` : `width="128"\n        height="128"`}
        alt="the fresh logo: a sliced lemon dripping with juice"
      />
      <p${useTwind ? ` class="my-6"` : ""}>
        Welcome to \`fresh\`. Try updating this message in the ./routes/index.tsx
        file, and refresh.
      </p>
      <Counter start={3} />
    </div>
  );
}
`;
await Deno.writeTextFile(
  join(resolvedDirectory, "routes", "index.tsx"),
  ROUTES_INDEX_TSX,
);

const COMPONENTS_BUTTON_TSX = `import { JSX } from "preact";
import { IS_BROWSER } from "$fresh/runtime.ts";

export function Button(props: JSX.HTMLAttributes<HTMLButtonElement>) {
  return (
    <button
      {...props}
      disabled={!IS_BROWSER || props.disabled}
${
  useTwind
    ? '      class="px-2 py-1 border(gray-100 2) hover:bg-gray-200"\n'
    : ""
}    />
  );
}
`;
await Deno.writeTextFile(
  join(resolvedDirectory, "components", "Button.tsx"),
  COMPONENTS_BUTTON_TSX,
);

const ISLANDS_COUNTER_TSX = `import { useState } from "preact/hooks";
import { Button } from "../components/Button.tsx";

interface CounterProps {
  start: number;
}

export default function Counter(props: CounterProps) {
  const [count, setCount] = useState(props.start);
  return (
    <div${useTwind ? ' class="flex gap-2 w-full"' : ""}>
      <p${useTwind ? ' class="flex-grow-1 font-bold text-xl"' : ""}>{count}</p>
      <Button onClick={() => setCount(count - 1)}>-1</Button>
      <Button onClick={() => setCount(count + 1)}>+1</Button>
    </div>
  );
}
`;
await Deno.writeTextFile(
  join(resolvedDirectory, "islands", "Counter.tsx"),
  ISLANDS_COUNTER_TSX,
);

const ROUTES_GREET_TSX = `import { PageProps } from "$fresh/server.ts";

export default function Greet(props: PageProps) {
  return <div>Hello {props.params.name}</div>;
}
`;
await Deno.writeTextFile(
  join(resolvedDirectory, "routes", "[name].tsx"),
  ROUTES_GREET_TSX,
);

const ROUTES_API_JOKE_TS = `import { HandlerContext } from "$fresh/server.ts";

// Jokes courtesy of https://punsandoneliners.com/randomness/programmer-jokes/
const JOKES = [
  "Why do Java developers often wear glasses? They can't C#.",
  "A SQL query walks into a bar, goes up to two tables and says “can I join you?”",
  "Wasn't hard to crack Forrest Gump's password. 1forrest1.",
  "I love pressing the F5 key. It's refreshing.",
  "Called IT support and a chap from Australia came to fix my network connection.  I asked “Do you come from a LAN down under?”",
  "There are 10 types of people in the world. Those who understand binary and those who don't.",
  "Why are assembly programmers often wet? They work below C level.",
  "My favourite computer based band is the Black IPs.",
  "What programme do you use to predict the music tastes of former US presidential candidates? An Al Gore Rhythm.",
  "An SEO expert walked into a bar, pub, inn, tavern, hostelry, public house.",
];

export const handler = (_req: Request, _ctx: HandlerContext): Response => {
  const randomIndex = Math.floor(Math.random() * JOKES.length);
  const body = JOKES[randomIndex];
  return new Response(body);
};
`;
await Deno.writeTextFile(
  join(resolvedDirectory, "routes", "api", "joke.ts"),
  ROUTES_API_JOKE_TS,
);

const TWIND_CONFIG_TS = `import { Options } from "$fresh/plugins/twind.ts";

export default {
  selfURL: import.meta.url,
} as Options;
`;
if (useTwind) {
  await Deno.writeTextFile(
    join(resolvedDirectory, "twind.config.ts"),
    TWIND_CONFIG_TS,
  );
}

const STATIC_LOGO =
  `<svg width="40" height="40" fill="none" xmlns="http://www.w3.org/2000/svg">
  <path d="M34.092 8.845C38.929 20.652 34.092 27 30 30.5c1 3.5-2.986 4.222-4.5 2.5-4.457 1.537-13.512 1.487-20-5C2 24.5 4.73 16.714 14 11.5c8-4.5 16-7 20.092-2.655Z" fill="#FFDB1E"/>
  <path d="M14 11.5c6.848-4.497 15.025-6.38 18.368-3.47C37.5 12.5 21.5 22.612 15.5 25c-6.5 2.587-3 8.5-6.5 8.5-3 0-2.5-4-5.183-7.75C2.232 23.535 6.16 16.648 14 11.5Z" fill="#fff" stroke="#FFDB1E"/>
  <path d="M28.535 8.772c4.645 1.25-.365 5.695-4.303 8.536-3.732 2.692-6.606 4.21-7.923 4.83-.366.173-1.617-2.252-1.617-1 0 .417-.7 2.238-.934 2.326-1.365.512-4.223 1.29-5.835 1.29-3.491 0-1.923-4.754 3.014-9.122.892-.789 1.478-.645 2.283-.645-.537-.773-.534-.917.403-1.546C17.79 10.64 23 8.77 25.212 8.42c.366.014.82.35.82.629.41-.14 2.095-.388 2.503-.278Z" fill="#FFE600"/>
  <path d="M14.297 16.49c.985-.747 1.644-1.01 2.099-2.526.566.121.841-.08 1.29-.701.324.466 1.657.608 2.453.701-.715.451-1.057.852-1.452 2.106-1.464-.611-3.167-.302-4.39.42Z" fill="#fff"/>
</svg>`;

await Deno.writeTextFile(
  join(resolvedDirectory, "static", "logo.svg"),
  STATIC_LOGO,
);

try {
  const faviconArrayBuffer = await fetch("https://fresh.deno.dev/favicon.ico")
    .then((d) => d.arrayBuffer());
  await Deno.writeFile(
    join(resolvedDirectory, "static", "favicon.ico"),
    new Uint8Array(faviconArrayBuffer),
  );
} catch {
  // Skip this and be silent if there is a nework issue.
}

let MAIN_TS = `/// <reference no-default-lib="true" />
/// <reference lib="dom" />
/// <reference lib="dom.iterable" />
/// <reference lib="dom.asynciterable" />
/// <reference lib="deno.ns" />

import { start } from "$fresh/server.ts";
import manifest from "./fresh.gen.ts";
`;

if (useTwind) {
  MAIN_TS += `
import twindPlugin from "$fresh/plugins/twind.ts";
import twindConfig from "./twind.config.ts";
`;
}

MAIN_TS += `
await start(manifest${
  useTwind ? ", { plugins: [twindPlugin(twindConfig)] }" : ""
});\n`;
const MAIN_TS_PATH = join(resolvedDirectory, "main.ts");
await Deno.writeTextFile(MAIN_TS_PATH, MAIN_TS);

const DEV_TS = `#!/usr/bin/env -S deno run -A --watch=static/,routes/

import dev from "$fresh/dev.ts";

await dev(import.meta.url, "./main.ts");
`;
const DEV_TS_PATH = join(resolvedDirectory, "dev.ts");
await Deno.writeTextFile(DEV_TS_PATH, DEV_TS);
try {
  await Deno.chmod(DEV_TS_PATH, 0o777);
} catch {
  // this throws on windows
}

const config = {
  tasks: {
    start: "deno run -A --watch=static/,routes/ dev.ts",
  },
  importMap: "./import_map.json",
  compilerOptions: {
    jsx: "react-jsx",
    jsxImportSource: "preact",
  },
};
const DENO_CONFIG = JSON.stringify(config, null, 2) + "\n";

await Deno.writeTextFile(join(resolvedDirectory, "deno.json"), DENO_CONFIG);

const README_MD = `# fresh project

### Usage

Start the project:

\`\`\`
deno task start
\`\`\`

This will watch the project directory and restart as necessary.
`;
await Deno.writeTextFile(
  join(resolvedDirectory, "README.md"),
  README_MD,
);

const vscodeSettings = {
  "deno.enable": true,
  "deno.lint": true,
  "editor.defaultFormatter": "denoland.vscode-deno",
};

const VSCODE_SETTINGS = JSON.stringify(vscodeSettings, null, 2) + "\n";

if (useVSCode) {
  await Deno.writeTextFile(
    join(resolvedDirectory, ".vscode", "settings.json"),
    VSCODE_SETTINGS,
  );
}

const vscodeExtensions = {
  recommendations: ["denoland.vscode-deno"],
};

if (useTwind) {
  vscodeExtensions.recommendations.push("sastan.twind-intellisense");
}

const VSCODE_EXTENSIONS = JSON.stringify(vscodeExtensions, null, 2) + "\n";

if (useVSCode) {
  await Deno.writeTextFile(
    join(resolvedDirectory, ".vscode", "extensions.json"),
    VSCODE_EXTENSIONS,
  );
}

const manifest = await collect(resolvedDirectory);
await generate(resolvedDirectory, manifest);

// Specifically print unresolvedDirectory, rather than resolvedDirectory in order to
// not leak personal info (e.g. `/Users/MyName`)
console.log("\n%cProject initialized!\n", "color: green; font-weight: bold");

console.log(
  `Enter your project directory using %ccd ${unresolvedDirectory}%c.`,
  "color: cyan",
  "",
);
console.log(
  "Run %cdeno task start%c to start the project. %cCTRL-C%c to stop.",
  "color: cyan",
  "",
  "color: cyan",
  "",
);
console.log();
console.log(
  "Stuck? Join our Discord %chttps://discord.gg/deno",
  "color: cyan",
  "",
);
console.log();
console.log(
  "%cHappy hacking! 🦕",
  "color: gray",
);<|MERGE_RESOLUTION|>--- conflicted
+++ resolved
@@ -84,41 +84,16 @@
   await Deno.mkdir(join(resolvedDirectory, ".vscode"), { recursive: true });
 }
 
-<<<<<<< HEAD
-const importMap = {
-  "imports": {
-    "@/": "./",
-    "$fresh/": new URL("./", import.meta.url).href,
-    "preact": "https://esm.sh/preact@10.10.0",
-    "preact/": "https://esm.sh/preact@10.10.0/",
-    "preact-render-to-string":
-      "https://esm.sh/preact-render-to-string@5.2.1?external=preact",
-  } as Record<string, string>,
-};
-if (useTwind) {
-  importMap.imports["@twind"] = "./utils/twind.ts";
-  importMap.imports["twind"] = "https://esm.sh/twind@0.16.17";
-  importMap.imports["twind/"] = "https://esm.sh/twind@0.16.17/";
-}
-=======
 const importMap = { imports: {} as Record<string, string> };
 freshImports(importMap.imports);
 if (useTwind) twindImports(importMap.imports);
->>>>>>> 6077d777
 const IMPORT_MAP_JSON = JSON.stringify(importMap, null, 2) + "\n";
 await Deno.writeTextFile(
   join(resolvedDirectory, "import_map.json"),
   IMPORT_MAP_JSON,
 );
 
-<<<<<<< HEAD
-let ROUTES_INDEX_TSX = `/** @jsx h */
-import { h } from "preact";\n`;
-if (useTwind) ROUTES_INDEX_TSX += `import { tw } from "@twind";\n`;
-ROUTES_INDEX_TSX += `import Counter from "@/islands/Counter.tsx";
-=======
-const ROUTES_INDEX_TSX = `import Counter from "../islands/Counter.tsx";
->>>>>>> 6077d777
+const ROUTES_INDEX_TSX = `import Counter from "@/islands/Counter.tsx";
 
 export default function Home() {
   return (
@@ -164,7 +139,7 @@
 );
 
 const ISLANDS_COUNTER_TSX = `import { useState } from "preact/hooks";
-import { Button } from "../components/Button.tsx";
+import { Button } from "@/components/Button.tsx";
 
 interface CounterProps {
   start: number;
