--- conflicted
+++ resolved
@@ -93,12 +93,8 @@
   IMPORT_MAP_JSON,
 );
 
-<<<<<<< HEAD
-const ROUTES_INDEX_TSX = `import Counter from "@/islands/Counter.tsx";
-=======
 const ROUTES_INDEX_TSX = `import { Head } from "$fresh/runtime.ts";
-import Counter from "../islands/Counter.tsx";
->>>>>>> 62c12119
+import Counter from "@/islands/Counter.tsx";
 
 export default function Home() {
   return (
